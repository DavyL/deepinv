import torch
import torch.nn as nn
from deepinv.optim.utils import gradient_descent


class Prior(nn.Module):
    r"""
    Prior term :math:`g(x)`.
<<<<<<< HEAD
    To implement a custom prior, for an explciit prior, overwrite `g`
    (do not forget to specify `self.explicit_prior = True`). For an implicit prior, overwrite the `grad` or `prox`.

    This is the base class for the prior term :math:`g(x)`.
=======

    This is the base class for the prior term :math:`g(x)`. Similarly to the :meth:`deepinv.optim.DataFidelity` class,
    this class comes with methods for computing
    :math:`\operatorname{prox}_{g}` and :math:`\nabla g`.
    To implement a custom prior, for an explicit prior, overwrite :math:`g` (do not forget to specify
    `self.explicit_prior = True`)

    This base class is also used to implement implicit priors. For instance, in PnP methods, the method computing the
    proximity operator is overwritten by a method performing denoising. For an implicit prior, overwrite `grad`
    or `prox`.


    .. note::

        The methods for computing the proximity operator and the gradient of the prior rely on automatic
        differentiation. These methods should not be used when the prior is not differentiable, although they will
        not raise an error.


    :param callable g: Prior function :math:`g(x)`.
>>>>>>> e30901d0
    """

    def __init__(self, g=None):
        super().__init__()
        self._g = g
        self.explicit_prior = False if self._g is None else True

    def g(self, x, *args, **kwargs):
        r"""
        Computes the prior :math:`g(x)`.

        :param torch.tensor x: Variable :math:`x` at which the prior is computed.
        :return: (torch.tensor) prior :math:`g(x)`.
        """
        return self._g(x, *args, **kwargs)

    def forward(self, x, *args, **kwargs):
        r"""
        Computes the prior :math:`g(x)`.

        :param torch.tensor x: Variable :math:`x` at which the prior is computed.
        :return: (torch.tensor) prior :math:`g(x)`.
        """
        return self.g(x, *args, **kwargs)

    def grad(self, x, *args, **kwargs):
        r"""
        Calculates the gradient of the prior term :math:`g` at :math:`x`.
        By default, the gradient is computed using automatic differentiation.

        :param torch.tensor x: Variable :math:`x` at which the gradient is computed.
        :return: (torch.tensor) gradient :math:`\nabla_x g`, computed in :math:`x`.
        """
        with torch.enable_grad():
            x = x.requires_grad_()
            grad = torch.autograd.grad(
                self.g(x, *args, **kwargs), x, create_graph=True, only_inputs=True
            )[0]
        return grad

    def prox(
        self,
        x,
        gamma,
        *args,
        stepsize_inter=1.0,
        max_iter_inter=50,
        tol_inter=1e-3,
        **kwargs
    ):
        r"""
        Calculates the proximity operator of :math:`g` at :math:`x`. By default, the proximity operator is computed using internal gradient descent.

        :param torch.tensor x: Variable :math:`x` at which the proximity operator is computed.
        :param float gamma: stepsize of the proximity operator.
        :param float stepsize_inter: stepsize used for internal gradient descent
        :param int max_iter_inter: maximal number of iterations for internal gradient descent.
        :param float tol_inter: internal gradient descent has converged when the L2 distance between two consecutive iterates is smaller than tol_inter.
        :return: (torch.tensor) proximity operator :math:`\operatorname{prox}_{\gamma g}(x)`, computed in :math:`x`.
        """
        grad = lambda z: gamma * self.grad(z, *args, **kwargs) + (z - x)
        return gradient_descent(
            grad, x, step_size=stepsize_inter, max_iter=max_iter_inter, tol=tol_inter
        )

    def prox_conjugate(self, x, gamma, *args, lamb=1, **kwargs):
        r"""
        Calculates the proximity operator of the convex conjugate :math:`(\lambda g)^*` at :math:`x`, using the Moreau formula.

        ::Warning:: Only valid for convex :math:`g`

        :param torch.tensor x: Variable :math:`x` at which the proximity operator is computed.
        :param float gamma: stepsize of the proximity operator.
        :param float lamb: math:`\lambda` parameter in front of :math:`f`
        :return: (torch.tensor) proximity operator :math:`\operatorname{prox}_{\gamma \lambda g)^*}(x)`, computed in :math:`x`.
        """
        return x - gamma * self.prox(x / gamma, lamb / gamma, *args, **kwargs)


class PnP(Prior):
    r"""
    Plug-and-play prior :math:`\operatorname{prox}_{\gamma g}(x) = \operatorname{D}_{\sigma}(x)`.
    """

    def __init__(self, denoiser, *args, **kwargs):
        super().__init__(*args, **kwargs)
        self.denoiser = denoiser
        self.explicit_prior = False

    def prox(self, x, gamma, sigma_denoiser, *args, **kwargs):
        r"""
        Uses denoising as the proximity operator of the PnP prior :math:`g` at :math:`x`.

        :param torch.tensor x: Variable :math:`x` at which the proximity operator is computed.
        :param float gamma: stepsize of the proximity operator.
        :return: (torch.tensor) proximity operator at :math:`x`.
        """
        return self.denoiser(x, sigma_denoiser)


class RED(Prior):
    r"""
    Regularization-by-Denoising (RED) prior :math:`\nabla g(x) = \operatorname{Id} - \operatorname{D}_{\sigma}(x)`.
    """

    def __init__(self, denoiser, *args, **kwargs):
        super().__init__(*args, **kwargs)
        self.denoiser = denoiser
        self.explicit_prior = False

    def grad(self, x, sigma_denoiser, *args, **kwargs):
        r"""
        Calculates the gradient of the prior term :math:`g` at :math:`x`.
        By default, the gradient is computed using automatic differentiation.

        :param torch.tensor x: Variable :math:`x` at which the gradient is computed.
        :return: (torch.tensor) gradient :math:`\nabla_x g`, computed in :math:`x`.
        """
        return x - self.denoiser(x, sigma_denoiser)


class Tikhonov(Prior):
    r"""
    Tikhonov regularizer :math:`g(x) = \frac{1}{2}\| x \|_2^2`.
    """

    def __init__(self, *args, **kwargs):
        self.explicit_prior = True

    def g(self, x):
        r"""
        Computes the Tikhonov regularizer :math:`g(x) = \frac{1}{2}\|T(x)\|_2^2`.

        :param torch.tensor x: Variable :math:`x` at which the prior is computed.
        :return: (torch.tensor) prior :math:`g(x)`.
        """
        return 0.5 * torch.norm(x.view(x.shape[0], -1), p=2, dim=-1)

    def grad(self, x):
        r"""
        Calculates the gradient of the Tikhonov regularization term :math:`g` at :math:`x`.

        :param torch.tensor x: Variable :math:`x` at which the gradient is computed.
        :return: (torch.tensor) gradient at :math:`x`.
        """
        return x

    def prox(self, x, gamma):
        r"""
        Calculates the proximity operator of the Tikhonov regularization term :math:`g` at :math:`x`.

        :param torch.tensor x: Variable :math:`x` at which the proximity operator is computed.
        :param float gamma: stepsize of the proximity operator.
        :return: (torch.tensor) proximity operator at :math:`x`.
        """
        return (1 / (gamma + 1)) * x


class ScorePrior(Prior):
    r"""
    Approximates the score of a distribution using a denoiser.

    This approximates the score of a distribution using Tweedie's formula, i.e.,

    .. math::

        - \nabla \log p_{\sigma}(x) \propto \left(x-D(x,\sigma)\right)/\sigma^2

    where :math:`p_{\sigma} = p*\mathcal{N}(0,I\sigma^2)` is the prior convolved with a Gaussian kernel,
    :math:`D(\cdot,\sigma)` is a (trained or model-based) denoiser with noise level :math:`\sigma`,
    which is typically set to a low value.

    If ``sigma_normalize=False``, the score is computed without normalization, i.e.,
    :math:`x-D(x,\sigma)`. This can be useful when using this class in the context of
    `Regularization by Denoising (RED) <https://arxiv.org/abs/1611.02862>` which doesn't require the normalization.


    .. note::

        This class can also be used with maximum-a-posteriori (MAP) denoisers,
        but :math:`p_{\sigma}(x)` is not given by the convolution with a Gaussian kernel, but rather
        given by the Moreau-Yosida envelope of :math:`p(x)`, i.e.,

        .. math::

            p_{\sigma}(x)=e^{- \inf_z \left(-\log p(z) + \frac{1}{2\sigma}\|x-z\|^2 \right)}.


    """

    def __init__(self, denoiser, *args, **kwargs):
        super(ScorePrior, self).__init__(*args, **kwargs)
        self.denoiser = denoiser
        self.explicit_prior = False

    def forward(self, x, sigma):
        r"""
        Applies the denoiser to the input signal.

        :param torch.Tensor x: the input tensor.
        :param float sigma: the noise level.
        """
        return (1 / sigma**2) * (x - self.denoiser(x, sigma))<|MERGE_RESOLUTION|>--- conflicted
+++ resolved
@@ -1,17 +1,12 @@
 import torch
 import torch.nn as nn
+
 from deepinv.optim.utils import gradient_descent
 
 
 class Prior(nn.Module):
     r"""
     Prior term :math:`g(x)`.
-<<<<<<< HEAD
-    To implement a custom prior, for an explciit prior, overwrite `g`
-    (do not forget to specify `self.explicit_prior = True`). For an implicit prior, overwrite the `grad` or `prox`.
-
-    This is the base class for the prior term :math:`g(x)`.
-=======
 
     This is the base class for the prior term :math:`g(x)`. Similarly to the :meth:`deepinv.optim.DataFidelity` class,
     this class comes with methods for computing
@@ -32,7 +27,6 @@
 
 
     :param callable g: Prior function :math:`g(x)`.
->>>>>>> e30901d0
     """
 
     def __init__(self, g=None):
@@ -188,51 +182,4 @@
         :param float gamma: stepsize of the proximity operator.
         :return: (torch.tensor) proximity operator at :math:`x`.
         """
-        return (1 / (gamma + 1)) * x
-
-
-class ScorePrior(Prior):
-    r"""
-    Approximates the score of a distribution using a denoiser.
-
-    This approximates the score of a distribution using Tweedie's formula, i.e.,
-
-    .. math::
-
-        - \nabla \log p_{\sigma}(x) \propto \left(x-D(x,\sigma)\right)/\sigma^2
-
-    where :math:`p_{\sigma} = p*\mathcal{N}(0,I\sigma^2)` is the prior convolved with a Gaussian kernel,
-    :math:`D(\cdot,\sigma)` is a (trained or model-based) denoiser with noise level :math:`\sigma`,
-    which is typically set to a low value.
-
-    If ``sigma_normalize=False``, the score is computed without normalization, i.e.,
-    :math:`x-D(x,\sigma)`. This can be useful when using this class in the context of
-    `Regularization by Denoising (RED) <https://arxiv.org/abs/1611.02862>` which doesn't require the normalization.
-
-
-    .. note::
-
-        This class can also be used with maximum-a-posteriori (MAP) denoisers,
-        but :math:`p_{\sigma}(x)` is not given by the convolution with a Gaussian kernel, but rather
-        given by the Moreau-Yosida envelope of :math:`p(x)`, i.e.,
-
-        .. math::
-
-            p_{\sigma}(x)=e^{- \inf_z \left(-\log p(z) + \frac{1}{2\sigma}\|x-z\|^2 \right)}.
-
-
-    """
-
-    def __init__(self, denoiser, *args, **kwargs):
-        super(ScorePrior, self).__init__(*args, **kwargs)
-        self.denoiser = denoiser
-        self.explicit_prior = False
-
-    def forward(self, x, sigma):
-        r"""
-        Applies the denoiser to the input signal.
-
-        :param torch.Tensor x: the input tensor.
-        :param float sigma: the noise level.
-        """
-        return (1 / sigma**2) * (x - self.denoiser(x, sigma))+        return (1 / (gamma + 1)) * x