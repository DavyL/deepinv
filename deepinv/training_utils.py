--- conflicted
+++ resolved
@@ -1,11 +1,7 @@
 import os
 import math
 from deepinv.utils import save_model, AverageMeter, ProgressMeter, get_timestamp, cal_psnr, investigate_model
-<<<<<<< HEAD
-from deepinv.utils.plotting import plot_debug, torch2cpu, imsave, make_grid
-=======
-from deepinv.utils import plot_debug, torch2cpu, im_save
->>>>>>> eea90292
+from deepinv.utils import plot_debug, torch2cpu, im_save, make_grid
 import numpy as np
 from tqdm import tqdm
 import torch
@@ -225,8 +221,6 @@
                 x = x.to(device)
 
             y = physics[g](x)
-
-            #y = y.to(device)
 
             with torch.no_grad():
                 x1 = model(y, physics[g], **kwargs)
